import * as PG14 from '../14/types';
import { TransformerContext } from './context';

/**
 * V14 to V15 AST Transformer
 * Transforms PostgreSQL v14 AST nodes to v15 format
 */
export class V14ToV15Transformer {
  
  transform(node: PG14.Node, context: TransformerContext = { parentNodeTypes: [] }): any {
    if (node == null) {
      return null;
    }

    if (typeof node === 'number' || node instanceof Number) {
      return node;
    }

    if (typeof node === 'string') {
      return node;
    }

    try {
      return this.visit(node, context);
    } catch (error) {
      const nodeType = Object.keys(node)[0];
      throw new Error(`Error transforming ${nodeType}: ${(error as Error).message}`);
    }
  }

  visit(node: PG14.Node, context: TransformerContext = { parentNodeTypes: [] }): any {
    const nodeType = this.getNodeType(node);
    
    // Handle empty objects
    if (!nodeType) {
      return {};
    }
    
    const nodeData = this.getNodeData(node);

    const methodName = nodeType as keyof this;
    if (typeof this[methodName] === 'function') {
      const childContext: TransformerContext = {
        ...context,
        parentNodeTypes: [...context.parentNodeTypes, nodeType]
      };
      const result = (this[methodName] as any)(nodeData, childContext);
      
      return result;
    }
    
    // If no specific method, use transformGenericNode to handle nested transformations
    return this.transformGenericNode(node, context);
  }

  getNodeType(node: PG14.Node): any {
    return Object.keys(node)[0];
  }

  getNodeData(node: PG14.Node): any {
    const keys = Object.keys(node);
    if (keys.length === 1 && typeof (node as any)[keys[0]] === 'object') {
      return (node as any)[keys[0]];
    }
    return node;
  }

  private transformGenericNode(node: any, context: TransformerContext): any {
    if (typeof node !== 'object' || node === null) return node;
    if (Array.isArray(node)) return node.map(item => this.transform(item, context));

    const keys = Object.keys(node);
<<<<<<< HEAD
    if (keys.length === 1 && typeof node[keys[0]] === 'object' && node[keys[0]] !== null && !Array.isArray(node[keys[0]])) {
=======
    if (keys.length === 1 && typeof node[keys[0]] === 'object' && node[keys[0]] !== null) {
>>>>>>> 6dca90e4
      const nodeType = keys[0];
      const nodeData = node[keys[0]];

      const transformedData: any = {};
      for (const [key, value] of Object.entries(nodeData)) {
        if (Array.isArray(value)) {
<<<<<<< HEAD
          if (key === 'arrayBounds') {
            transformedData[key] = value.map(item => {
              // In PG15, -1 values in arrayBounds are represented as empty Integer objects
              if (item && typeof item === 'object' && 'Integer' in item && 
                  item.Integer && item.Integer.ival === -1) {
                return { Integer: {} };
              }
              return this.transform(item as any, context);
            });
          } else {
            transformedData[key] = value.map(item => this.transform(item as any, context));
          }
        }else if (typeof value === 'object' && value !== null) {
          const keys = Object.keys(value);
          const isNumericKeysObject = keys.every(k => /^\d+$/.test(k));
          
          if (isNumericKeysObject && keys.length > 0) {
            const sortedKeys = keys.sort((a, b) => parseInt(a) - parseInt(b));
            transformedData[key] = sortedKeys.map(k => this.transform((value as any)[k], context));
          } else {
            // Regular object transformation
            transformedData[key] = this.transform(value as any, context);
          }
=======
          transformedData[key] = value.map(item => this.transform(item as any, context));
        } else if (typeof value === 'object' && value !== null) {
          transformedData[key] = this.transform(value as any, context);
>>>>>>> 6dca90e4
        } else {
          transformedData[key] = value;
        }
      }

      return { [nodeType]: transformedData };
    }

    const result: any = {};
    for (const [key, value] of Object.entries(node)) {
      if (Array.isArray(value)) {
<<<<<<< HEAD
        if (key === 'arrayBounds') {
          result[key] = value.map(item => {
            // In PG15, -1 values in arrayBounds are represented as empty Integer objects
            if (item && typeof item === 'object' && 'Integer' in item && 
                item.Integer && item.Integer.ival === -1) {
              return { Integer: {} };
            }
            return this.transform(item as any, context);
          });
        } else {
          result[key] = value.map(item => this.transform(item as any, context));
        }
      }else if (typeof value === 'object' && value !== null) {
        const keys = Object.keys(value);
        const isNumericKeysObject = keys.every(k => /^\d+$/.test(k));
        
        if (isNumericKeysObject && keys.length > 0) {
          const sortedKeys = keys.sort((a, b) => parseInt(a) - parseInt(b));
          result[key] = sortedKeys.map(k => this.transform((value as any)[k], context));
        } else {
          // Regular object transformation
          result[key] = this.transform(value as any, context);
        }
=======
        result[key] = value.map(item => this.transform(item as any, context));
      } else if (typeof value === 'object' && value !== null) {
        result[key] = this.transform(value as any, context);
>>>>>>> 6dca90e4
      } else {
        result[key] = value;
      }
    }
    return result;
  }

  ParseResult(node: PG14.ParseResult, context: TransformerContext): any {
    
    if (node && typeof node === 'object' && 'version' in node && 'stmts' in node) {
      return {
        version: 150000, // PG15 version
        stmts: node.stmts.map((stmt: any) => {
          if (stmt && typeof stmt === 'object' && 'stmt' in stmt) {
            return {
              ...stmt,
              stmt: this.transform(stmt.stmt, context)
            };
          }
          return this.transform(stmt, context);
        })
      };
    }

    return node;
  }

  RawStmt(node: PG14.RawStmt, context: TransformerContext): any {
    const result = this.transformGenericNode(node, context);
    return { RawStmt: result };
  }

  SelectStmt(node: PG14.SelectStmt, context: TransformerContext): any {
    const result = this.transformGenericNode(node, context);
    return { SelectStmt: result };
  }

  A_Expr(node: PG14.A_Expr, context: TransformerContext): any {
    const result = this.transformGenericNode(node, context);
    return { A_Expr: result };
  }

  InsertStmt(node: PG14.InsertStmt, context: TransformerContext): any {
    const result = this.transformGenericNode(node, context);
    return { InsertStmt: result };
  }

  UpdateStmt(node: PG14.UpdateStmt, context: TransformerContext): any {
    const result = this.transformGenericNode(node, context);
    return { UpdateStmt: result };
  }

  DeleteStmt(node: PG14.DeleteStmt, context: TransformerContext): any {
    const result = this.transformGenericNode(node, context);
    return { DeleteStmt: result };
  }

  WithClause(node: PG14.WithClause, context: TransformerContext): any {
    const result = this.transformGenericNode(node, context);
    return { WithClause: result };
  }

  ResTarget(node: PG14.ResTarget, context: TransformerContext): any {
    const result = this.transformGenericNode(node, context);
    return { ResTarget: result };
  }

  BoolExpr(node: PG14.BoolExpr, context: TransformerContext): any {
    const result = this.transformGenericNode(node, context);
    return { BoolExpr: result };
  }

  FuncCall(node: PG14.FuncCall, context: TransformerContext): any {
    const result = this.transformGenericNode(node, context);
    return { FuncCall: result };
  }

  FuncExpr(node: PG14.FuncExpr, context: TransformerContext): any {
    const result = this.transformGenericNode(node, context);
    return { FuncExpr: result };
  }

  A_Const(node: PG14.A_Const, context: TransformerContext): any {
<<<<<<< HEAD
    const result: any = {};
    
    for (const [key, value] of Object.entries(node)) {
      result[key] = value;
    }
=======
    const result: any = { ...node };
>>>>>>> 6dca90e4
    
    if (result.val) {
      const val: any = result.val;
      if (val.String && val.String.str !== undefined) {
        result.sval = { sval: val.String.str };
        delete result.val;
<<<<<<< HEAD
      } else if (val.Integer !== undefined) {
        if (val.Integer.ival !== undefined) {
          // In PG15, certain integer values in A_Const are converted to empty objects
          if (val.Integer.ival <= 0) {
            result.ival = {};
          } else {
            result.ival = { ival: val.Integer.ival };
          }
        } else {
          result.ival = {};
        }
=======
      } else if (val.Integer && val.Integer.ival !== undefined) {
        result.ival = val.Integer.ival;
>>>>>>> 6dca90e4
        delete result.val;
      } else if (val.Float && val.Float.str !== undefined) {
        result.fval = { fval: val.Float.str };
        delete result.val;
      } else if (val.BitString && val.BitString.str !== undefined) {
        result.bsval = { bsval: val.BitString.str };
        delete result.val;
      } else if (val.Null !== undefined) {
<<<<<<< HEAD
        result.isnull = true;
=======
>>>>>>> 6dca90e4
        delete result.val;
      }
    }
    
<<<<<<< HEAD
    
    // Handle ival field directly (not nested in val) - removed overly broad conversion
    
=======
>>>>>>> 6dca90e4
    return { A_Const: result };
  }

  ColumnRef(node: PG14.ColumnRef, context: TransformerContext): any {
    const result = this.transformGenericNode(node, context);
    return { ColumnRef: result };
  }

  TypeName(node: PG14.TypeName, context: TransformerContext): any {
    const result = this.transformGenericNode(node, context);
    return { TypeName: result };
  }

  Alias(node: PG14.Alias, context: TransformerContext): any {
    const result = this.transformGenericNode(node, context);
    return { Alias: result };
  }

  RangeVar(node: PG14.RangeVar, context: TransformerContext): any {
    const result = this.transformGenericNode(node, context);
    return { RangeVar: result };
  }

  A_ArrayExpr(node: PG14.A_ArrayExpr, context: TransformerContext): any {
    const result = this.transformGenericNode(node, context);
    return { A_ArrayExpr: result };
  }

  A_Indices(node: PG14.A_Indices, context: TransformerContext): any {
    const result: any = {};
    
    if (node.is_slice !== undefined) {
      result.is_slice = node.is_slice;
    }
    
    if (node.lidx !== undefined) {
      result.lidx = this.transform(node.lidx as any, context);
    }
    
    if (node.uidx !== undefined) {
      const childContext = {
        ...context,
        parentNodeTypes: [...(context.parentNodeTypes || []), 'A_Indices']
      };
      result.uidx = this.transform(node.uidx as any, childContext);
    }
    
    return { A_Indices: result };
  }

  A_Indirection(node: PG14.A_Indirection, context: TransformerContext): any {
    const result = this.transformGenericNode(node, context);
    return { A_Indirection: result };
  }

  A_Star(node: PG14.A_Star, context: TransformerContext): any {
    const result = this.transformGenericNode(node, context);
    return { A_Star: result };
  }

  CaseExpr(node: PG14.CaseExpr, context: TransformerContext): any {
    const result = this.transformGenericNode(node, context);
    return { CaseExpr: result };
  }

  CoalesceExpr(node: PG14.CoalesceExpr, context: TransformerContext): any {
    const result = this.transformGenericNode(node, context);
    return { CoalesceExpr: result };
  }

  TypeCast(node: PG14.TypeCast, context: TransformerContext): any {
    if (node.location === -1 && node.typeName && node.typeName.names) {
      
      const typeNames = node.typeName.names.map(name => {
        if (name && typeof name === 'object' && 'String' in name) {
          const stringVal = name.String;
          return (stringVal as any).sval || (stringVal as any).str;
        }
        return null;
      }).filter(Boolean);
      
      const hasPgCatalog = typeNames.includes('pg_catalog');
      const hasBool = typeNames.includes('bool');
      
      if (hasPgCatalog && hasBool && node.arg) {
        const arg = node.arg as any;
        if (arg.A_Const) {
          let stringValue = null;
          
          // Handle both sval and val.String formats
          if (arg.A_Const.sval && arg.A_Const.sval.sval) {
            stringValue = arg.A_Const.sval.sval;
          } else if (arg.A_Const.val && arg.A_Const.val.String) {
            if (arg.A_Const.val.String.sval) {
              stringValue = arg.A_Const.val.String.sval;
            } else if (arg.A_Const.val.String.str) {
              stringValue = arg.A_Const.val.String.str;
            }
          }
          
          if (stringValue === 't' || stringValue === 'true') {
            return {
              A_Const: {
                boolval: { boolval: true },
                location: arg.A_Const.location
              }
            };
          } else if (stringValue === 'f' || stringValue === 'false') {
            return {
              A_Const: {
                boolval: {},
                location: arg.A_Const.location
              }
            };
          }
        }
      }
    }

    const result = this.transformGenericNode(node, context);
    return { TypeCast: result };
  }

  CollateClause(node: PG14.CollateClause, context: TransformerContext): any {
    const result = this.transformGenericNode(node, context);
    return { CollateClause: result };
  }

  BooleanTest(node: PG14.BooleanTest, context: TransformerContext): any {
    const result = this.transformGenericNode(node, context);
    return { BooleanTest: result };
  }

  NullTest(node: PG14.NullTest, context: TransformerContext): any {
    const result = this.transformGenericNode(node, context);
    return { NullTest: result };
  }

  String(node: PG14.String, context: TransformerContext): any {
    const result: any = { ...node };
    
    if (result.str !== undefined) {
      result.sval = result.str;
      delete result.str;
    }
    
    return { String: result };
  }
  
  Integer(node: PG14.Integer, context: TransformerContext): any {
    const isInDefElemContext = context.parentNodeTypes?.includes('DefElem');
    if (isInDefElemContext && node.ival !== undefined) {
      const defElemName = (context as any).defElemName;
      
      // CreateRoleStmt: specific role attributes should become Boolean
      if (defElemName && ['createrole', 'superuser', 'canlogin', 'createdb', 'inherit', 'bypassrls', 'isreplication'].includes(defElemName) && 
          (node.ival === 0 || node.ival === 1)) {
        return {
          Boolean: {
            boolval: node.ival === 1
          }
        };
      }
      
      // CreateExtensionStmt: cascade should become Boolean
      if (context.parentNodeTypes?.includes('CreateExtensionStmt') && defElemName) {
        if (defElemName === 'cascade' && (node.ival === 0 || node.ival === 1)) {
          return {
            Boolean: {
              boolval: node.ival === 1
            }
          };
        }
      }
      
      
      // CreateFunctionStmt: window should become Boolean
      if (context.parentNodeTypes?.includes('CreateFunctionStmt') && defElemName) {
        if (defElemName === 'window' && (node.ival === 0 || node.ival === 1)) {
          return {
            Boolean: {
              boolval: node.ival === 1
            }
          };
        }
      }
      
      if (['strict', 'security', 'leakproof', 'cycle'].includes(defElemName) && (node.ival === 0 || node.ival === 1)) {
        return {
          Boolean: {
            boolval: node.ival === 1
          }
        };
      }
      
    }
    
    // AlterTableCmd context: SET STATISTICS with ival 0 or -1 -> empty Integer
    if (context.parentNodeTypes?.includes('AlterTableCmd') && !context.parentNodeTypes?.includes('DefineStmt') && (node.ival === 0 || node.ival === -1)) {
      return { Integer: {} };
    }
    
    // DefineStmt context: specific cases where ival should become empty Integer
    if (context.parentNodeTypes?.includes('DefineStmt')) {
      const defElemName = (context as any).defElemName;
      
      if (defElemName === 'initcond' && (node.ival === 0 || node.ival === -100)) {
        return { Integer: {} };
      }
      
      if (defElemName === 'sspace' && node.ival === 0) {
        return { Integer: {} };
      }
      
      // DefineStmt args context: ival -1 or 0 should become empty Integer for aggregates
      if (!defElemName && (node.ival === -1 || node.ival === 0)) {
        return { Integer: {} };
      }
    }
    
    // CreateSeqStmt context: specific cases where ival should become empty Integer
    if (context.parentNodeTypes?.includes('CreateSeqStmt')) {
      const defElemName = (context as any).defElemName;
      
      if (defElemName === 'start' && node.ival === 0) {
        return { Integer: {} };
      }
      
      if (defElemName === 'minvalue' && node.ival === 0) {
        return { Integer: {} };
      }
      
      if (defElemName === 'increment' && node.ival === -1) {
        return { Integer: {} };
      }
    }
    
    const result: any = { ...node };
    return { Integer: result };
  }
  
  Float(node: PG14.Float, context: TransformerContext): any {
    const result: any = { ...node };
    
    if (result.str !== undefined) {
      result.fval = result.str;
      delete result.str;
    }
    
    return { Float: result };
  }
    
  BitString(node: PG14.BitString, context: TransformerContext): any {
    const result: any = { ...node };
    
    if (result.str !== undefined) {
      result.bsval = result.str;
      delete result.str;
    }
    
    return { BitString: result };
  }
  
  Null(node: PG14.Node, context: TransformerContext): any {
    const result = this.transformGenericNode(node, context);
    return { Null: result };
  }

  List(node: PG14.List, context: TransformerContext): any {
    const result = this.transformGenericNode(node, context);
    return { List: result };
  }

  CreateStmt(node: PG14.CreateStmt, context: TransformerContext): any {
    const result = this.transformGenericNode(node, context);
    return { CreateStmt: result };
  }

  ColumnDef(node: PG14.ColumnDef, context: TransformerContext): any {
    const result = this.transformGenericNode(node, context);
    return { ColumnDef: result };
  }

  Constraint(node: PG14.Constraint, context: TransformerContext): any {
    const result = this.transformGenericNode(node, context);
    return { Constraint: result };
  }

  SubLink(node: PG14.SubLink, context: TransformerContext): any {
    const result = this.transformGenericNode(node, context);
    return { SubLink: result };
  }

  CaseWhen(node: PG14.CaseWhen, context: TransformerContext): any {
    const result = this.transformGenericNode(node, context);
    return { CaseWhen: result };
  }

  WindowDef(node: PG14.WindowDef, context: TransformerContext): any {
    const result = this.transformGenericNode(node, context);
    return { WindowDef: result };
  }

  SortBy(node: PG14.SortBy, context: TransformerContext): any {
    const result = this.transformGenericNode(node, context);
    return { SortBy: result };
  }

  GroupingSet(node: PG14.GroupingSet, context: TransformerContext): any {
    const result = this.transformGenericNode(node, context);
    return { GroupingSet: result };
  }

  CommonTableExpr(node: PG14.CommonTableExpr, context: TransformerContext): any {
    const result = this.transformGenericNode(node, context);
    return { CommonTableExpr: result };
  }

  ParamRef(node: PG14.ParamRef, context: TransformerContext): any {
    const result = this.transformGenericNode(node, context);
    return { ParamRef: result };
  }

  LockingClause(node: any, context: TransformerContext): any {
    const result = this.transformGenericNode(node, context);
    return { LockingClause: result };
  }

  MinMaxExpr(node: PG14.MinMaxExpr, context: TransformerContext): any {
    const result = this.transformGenericNode(node, context);
    return { MinMaxExpr: result };
  }

  RowExpr(node: PG14.RowExpr, context: TransformerContext): any {
    const result = this.transformGenericNode(node, context);
    return { RowExpr: result };
  }

  OpExpr(node: PG14.OpExpr, context: TransformerContext): any {
    const result = this.transformGenericNode(node, context);
    return { OpExpr: result };
  }

  DistinctExpr(node: PG14.DistinctExpr, context: TransformerContext): any {
    const result = this.transformGenericNode(node, context);
    return { DistinctExpr: result };
  }

  NullIfExpr(node: PG14.NullIfExpr, context: TransformerContext): any {
    const result = this.transformGenericNode(node, context);
    return { NullIfExpr: result };
  }

  ScalarArrayOpExpr(node: PG14.ScalarArrayOpExpr, context: TransformerContext): any {
    const result = this.transformGenericNode(node, context);
    return { ScalarArrayOpExpr: result };
  }

  Aggref(node: PG14.Aggref, context: TransformerContext): any {
    const result = this.transformGenericNode(node, context);
    return { Aggref: result };
  }

  WindowFunc(node: PG14.WindowFunc, context: TransformerContext): any {
    const result = this.transformGenericNode(node, context);
    return { WindowFunc: result };
  }

  FieldSelect(node: PG14.FieldSelect, context: TransformerContext): any {
    const result = this.transformGenericNode(node, context);
    return { FieldSelect: result };
  }

  RelabelType(node: PG14.RelabelType, context: TransformerContext): any {
    const result = this.transformGenericNode(node, context);
    return { RelabelType: result };
  }

  CoerceViaIO(node: PG14.CoerceViaIO, context: TransformerContext): any {
    const result = this.transformGenericNode(node, context);
    return { CoerceViaIO: result };
  }

  ArrayCoerceExpr(node: PG14.ArrayCoerceExpr, context: TransformerContext): any {
    const result = this.transformGenericNode(node, context);
    return { ArrayCoerceExpr: result };
  }

  ConvertRowtypeExpr(node: PG14.ConvertRowtypeExpr, context: TransformerContext): any {
    const result = this.transformGenericNode(node, context);
    return { ConvertRowtypeExpr: result };
  }

  NamedArgExpr(node: PG14.NamedArgExpr, context: TransformerContext): any {
    const result = this.transformGenericNode(node, context);
    return { NamedArgExpr: result };
  }

  ViewStmt(node: PG14.ViewStmt, context: TransformerContext): any {
    const result = this.transformGenericNode(node, context);
    return { ViewStmt: result };
  }

  IndexStmt(node: PG14.IndexStmt, context: TransformerContext): any {
    const result = this.transformGenericNode(node, context);
    return { IndexStmt: result };
  }

  IndexElem(node: PG14.IndexElem, context: TransformerContext): any {
    const result = this.transformGenericNode(node, context);
    return { IndexElem: result };
  }

  PartitionElem(node: PG14.PartitionElem, context: TransformerContext): any {
    const result = this.transformGenericNode(node, context);
    return { PartitionElem: result };
  }

  PartitionCmd(node: PG14.PartitionCmd, context: TransformerContext): any {
    const result = this.transformGenericNode(node, context);
    return { PartitionCmd: result };
  }

  JoinExpr(node: PG14.JoinExpr, context: TransformerContext): any {
    const result = this.transformGenericNode(node, context);
    return { JoinExpr: result };
  }

  FromExpr(node: PG14.FromExpr, context: TransformerContext): any {
    const result = this.transformGenericNode(node, context);
    return { FromExpr: result };
  }

  TransactionStmt(node: PG14.TransactionStmt, context: TransformerContext): any {
    const result = this.transformGenericNode(node, context);
    return { TransactionStmt: result };
  }

  VariableSetStmt(node: PG14.VariableSetStmt, context: TransformerContext): any {
    const result = this.transformGenericNode(node, context);
    return { VariableSetStmt: result };
  }

  VariableShowStmt(node: PG14.VariableShowStmt, context: TransformerContext): any {
    const result = this.transformGenericNode(node, context);
    return { VariableShowStmt: result };
  }

  CreateSchemaStmt(node: PG14.CreateSchemaStmt, context: TransformerContext): any {
    const result = this.transformGenericNode(node, context);
    return { CreateSchemaStmt: result };
  }

  RoleSpec(node: PG14.RoleSpec, context: TransformerContext): any {
    const result = this.transformGenericNode(node, context);
    return { RoleSpec: result };
  }

  DropStmt(node: PG14.DropStmt, context: TransformerContext): any {
    const result = this.transformGenericNode(node, context);
    return { DropStmt: result };
  }

  TruncateStmt(node: PG14.TruncateStmt, context: TransformerContext): any {
    const result = this.transformGenericNode(node, context);
    return { TruncateStmt: result };
  }

  ReturnStmt(node: PG14.ReturnStmt, context: TransformerContext): any {
    const result: any = {};

    if (node.returnval !== undefined) {
      result.returnval = this.transform(node.returnval as any, context);
    }

    return { ReturnStmt: result };
  }

  PLAssignStmt(node: PG14.PLAssignStmt, context: TransformerContext): any {
    const result = this.transformGenericNode(node, context);
    return { PLAssignStmt: result };
  }

  CopyStmt(node: PG14.CopyStmt, context: TransformerContext): any {
    const result: any = {};

    if (node.relation !== undefined) {
      result.relation = this.transform(node.relation as any, context);
    }

    if (node.query !== undefined) {
      result.query = this.transform(node.query as any, context);
    }

    if (node.attlist !== undefined) {
      result.attlist = Array.isArray(node.attlist)
        ? node.attlist.map(item => this.transform(item as any, context))
        : this.transform(node.attlist as any, context);
    }

    if (node.is_from !== undefined) {
      result.is_from = node.is_from;
    }

    if (node.is_program !== undefined) {
      result.is_program = node.is_program;
    }

    if (node.filename !== undefined) {
      result.filename = node.filename;
    }

    if (node.options !== undefined) {
      result.options = Array.isArray(node.options)
        ? node.options.map(item => this.transform(item as any, context))
        : this.transform(node.options as any, context);
    }

    if (node.whereClause !== undefined) {
      result.whereClause = this.transform(node.whereClause as any, context);
    }

    return { CopyStmt: result };
  }

  AlterTableStmt(node: PG14.AlterTableStmt, context: TransformerContext): any {
    const result = this.transformGenericNode(node, context);
    return { AlterTableStmt: result };
  }

  AlterTableCmd(node: PG14.AlterTableCmd, context: TransformerContext): any {
    const result: any = {};

    if (node.subtype !== undefined) {
      result.subtype = node.subtype;
    }

    if (node.name !== undefined) {
      result.name = node.name;
    }

    if (node.newowner !== undefined) {
      result.newowner = this.transform(node.newowner as any, context);
    }

    if (node.def !== undefined) {
      result.def = this.transform(node.def as any, context);
    }

    if (node.behavior !== undefined) {
      result.behavior = node.behavior;
    }

    if (node.missing_ok !== undefined) {
      result.missing_ok = node.missing_ok;
    }

    return { AlterTableCmd: result };
  }

  CreateFunctionStmt(node: PG14.CreateFunctionStmt, context: TransformerContext): any {
    const result = this.transformGenericNode(node, context);
    return { CreateFunctionStmt: result };
  }

  FunctionParameter(node: PG14.FunctionParameter, context: TransformerContext): any {
    const result = this.transformGenericNode(node, context);
    return { FunctionParameter: result };
  }

  CompositeTypeStmt(node: PG14.CompositeTypeStmt, context: TransformerContext): any {
    const result = this.transformGenericNode(node, context);
    return { CompositeTypeStmt: result };
  }

  CreateEnumStmt(node: PG14.CreateEnumStmt, context: TransformerContext): any {
    const result = this.transformGenericNode(node, context);
    return { CreateEnumStmt: result };
  }

  CreateDomainStmt(node: PG14.CreateDomainStmt, context: TransformerContext): any {
    const result = this.transformGenericNode(node, context);
    return { CreateDomainStmt: result };
  }

  CreateRoleStmt(node: PG14.CreateRoleStmt, context: TransformerContext): any {
    const result = this.transformGenericNode(node, context);
    return { CreateRoleStmt: result };
  }

  DefElem(node: PG14.DefElem, context: TransformerContext): any {
    const result: any = {};

    if (node.defnamespace !== undefined) {
      result.defnamespace = node.defnamespace;
    }

    if (node.defname !== undefined) {
      result.defname = node.defname;
    }

    if (node.arg !== undefined) {
      const argContext = {
        ...context,
        defElemName: node.defname,
        parentNodeTypes: [...(context.parentNodeTypes || []), 'DefElem']
      };
      result.arg = this.transform(node.arg as any, argContext);
    }

    if (node.defaction !== undefined) {
      result.defaction = node.defaction;
    }

    if (node.location !== undefined) {
      result.location = node.location;
    }

    return { DefElem: result };
  }


  CreateTableSpaceStmt(node: PG14.CreateTableSpaceStmt, context: TransformerContext): any {
    const result = this.transformGenericNode(node, context);
    return { CreateTableSpaceStmt: result };
  }

  DropTableSpaceStmt(node: PG14.DropTableSpaceStmt, context: TransformerContext): any {
    const result = this.transformGenericNode(node, context);
    return { DropTableSpaceStmt: result };
  }

  AlterTableSpaceOptionsStmt(node: PG14.AlterTableSpaceOptionsStmt, context: TransformerContext): any {
    const result = this.transformGenericNode(node, context);
    return { AlterTableSpaceOptionsStmt: result };
  }

  CreateExtensionStmt(node: PG14.CreateExtensionStmt, context: TransformerContext): any {
    const result = this.transformGenericNode(node, context);
    return { CreateExtensionStmt: result };
  }

  AlterExtensionStmt(node: PG14.AlterExtensionStmt, context: TransformerContext): any {
    const result = this.transformGenericNode(node, context);
    return { AlterExtensionStmt: result };
  }

  CreateFdwStmt(node: PG14.CreateFdwStmt, context: TransformerContext): any {
    const result = this.transformGenericNode(node, context);
    return { CreateFdwStmt: result };
  }

  SetOperationStmt(node: PG14.SetOperationStmt, context: TransformerContext): any {
    const result = this.transformGenericNode(node, context);
    return { SetOperationStmt: result };
  }

  ReplicaIdentityStmt(node: PG14.ReplicaIdentityStmt, context: TransformerContext): any {
    const result = this.transformGenericNode(node, context);
    return { ReplicaIdentityStmt: result };
  }

  AlterCollationStmt(node: PG14.AlterCollationStmt, context: TransformerContext): any {
    const result = this.transformGenericNode(node, context);
    return { AlterCollationStmt: result };
  }

  AlterDomainStmt(node: PG14.AlterDomainStmt, context: TransformerContext): any {
    const result = this.transformGenericNode(node, context);
    return { AlterDomainStmt: result };
  }

  PrepareStmt(node: PG14.PrepareStmt, context: TransformerContext): any {
    const result = this.transformGenericNode(node, context);
    return { PrepareStmt: result };
  }

  ExecuteStmt(node: PG14.ExecuteStmt, context: TransformerContext): any {
    const result = this.transformGenericNode(node, context);
    return { ExecuteStmt: result };
  }

  DeallocateStmt(node: PG14.DeallocateStmt, context: TransformerContext): any {
    const result = this.transformGenericNode(node, context);
    return { DeallocateStmt: result };
  }

  NotifyStmt(node: PG14.NotifyStmt, context: TransformerContext): any {
    const result = this.transformGenericNode(node, context);
    return { NotifyStmt: result };
  }

  ListenStmt(node: PG14.ListenStmt, context: TransformerContext): any {
    const result = this.transformGenericNode(node, context);
    return { ListenStmt: result };
  }

  UnlistenStmt(node: PG14.UnlistenStmt, context: TransformerContext): any {
    const result = this.transformGenericNode(node, context);
    return { UnlistenStmt: result };
  }

  CheckPointStmt(node: PG14.CheckPointStmt, context: TransformerContext): any {
    const result = this.transformGenericNode(node, context);
    return { CheckPointStmt: result };
  }

  LoadStmt(node: PG14.LoadStmt, context: TransformerContext): any {
    const result = this.transformGenericNode(node, context);
    return { LoadStmt: result };
  }

  DiscardStmt(node: PG14.DiscardStmt, context: TransformerContext): any {
    const result = this.transformGenericNode(node, context);
    return { DiscardStmt: result };
  }

  CommentStmt(node: PG14.CommentStmt, context: TransformerContext): any {
    const result = this.transformGenericNode(node, context);
    return { CommentStmt: result };
  }

  LockStmt(node: PG14.LockStmt, context: TransformerContext): any {
    const result = this.transformGenericNode(node, context);
    return { LockStmt: result };
  }

  CreatePolicyStmt(node: PG14.CreatePolicyStmt, context: TransformerContext): any {
    const result = this.transformGenericNode(node, context);
    return { CreatePolicyStmt: result };
  }

  AlterPolicyStmt(node: PG14.AlterPolicyStmt, context: TransformerContext): any {
    const result = this.transformGenericNode(node, context);
    return { AlterPolicyStmt: result };
  }

  CreateUserMappingStmt(node: PG14.CreateUserMappingStmt, context: TransformerContext): any {
    const result = this.transformGenericNode(node, context);
    return { CreateUserMappingStmt: result };
  }

  CreateStatsStmt(node: PG14.CreateStatsStmt, context: TransformerContext): any {
    const result = this.transformGenericNode(node, context);
    return { CreateStatsStmt: result };
  }

  StatsElem(node: PG14.StatsElem, context: TransformerContext): any {
    const result = this.transformGenericNode(node, context);
    return { StatsElem: result };
  }

  CreatePublicationStmt(node: PG14.CreatePublicationStmt, context: TransformerContext): any {
    const result = this.transformGenericNode(node, context);
    return { CreatePublicationStmt: result };
  }

  CreateSubscriptionStmt(node: PG14.CreateSubscriptionStmt, context: TransformerContext): any {
    const result = this.transformGenericNode(node, context);
    return { CreateSubscriptionStmt: result };
  }

  AlterPublicationStmt(node: PG14.AlterPublicationStmt, context: TransformerContext): any {
    const result = this.transformGenericNode(node, context);
    return { AlterPublicationStmt: result };
  }

  AlterSubscriptionStmt(node: PG14.AlterSubscriptionStmt, context: TransformerContext): any {
    const result = this.transformGenericNode(node, context);
    return { AlterSubscriptionStmt: result };
  }

  DropSubscriptionStmt(node: PG14.DropSubscriptionStmt, context: TransformerContext): any {
    const result = this.transformGenericNode(node, context);
    return { DropSubscriptionStmt: result };
  }

  DoStmt(node: PG14.DoStmt, context: TransformerContext): any {
    const result = this.transformGenericNode(node, context);
    return { DoStmt: result };
  }

  InlineCodeBlock(node: PG14.InlineCodeBlock, context: TransformerContext): any {
    const result = this.transformGenericNode(node, context);
    return { InlineCodeBlock: result };
  }

  CallContext(node: PG14.CallContext, context: TransformerContext): any {
    const result = this.transformGenericNode(node, context);
    return { CallContext: result };
  }

  ConstraintsSetStmt(node: PG14.ConstraintsSetStmt, context: TransformerContext): any {
    const result = this.transformGenericNode(node, context);
    return { ConstraintsSetStmt: result };
  }

  AlterSystemStmt(node: PG14.AlterSystemStmt, context: TransformerContext): any {
    const result = this.transformGenericNode(node, context);
    return { AlterSystemStmt: result };
  }

  VacuumRelation(node: PG14.VacuumRelation, context: TransformerContext): any {
    const result = this.transformGenericNode(node, context);
    return { VacuumRelation: result };
  }

  DropOwnedStmt(node: PG14.DropOwnedStmt, context: TransformerContext): any {
    const result = this.transformGenericNode(node, context);
    return { DropOwnedStmt: result };
  }

  ReassignOwnedStmt(node: PG14.ReassignOwnedStmt, context: TransformerContext): any {
    const result = this.transformGenericNode(node, context);
    return { ReassignOwnedStmt: result };
  }

  AlterTSDictionaryStmt(node: PG14.AlterTSDictionaryStmt, context: TransformerContext): any {
    const result = this.transformGenericNode(node, context);
    return { AlterTSDictionaryStmt: result };
  }

  AlterTSConfigurationStmt(node: PG14.AlterTSConfigurationStmt, context: TransformerContext): any {
    const result = this.transformGenericNode(node, context);
    return { AlterTSConfigurationStmt: result };
  }

  ClosePortalStmt(node: PG14.ClosePortalStmt, context: TransformerContext): any {
    const result = this.transformGenericNode(node, context);
    return { ClosePortalStmt: result };
  }

  FetchStmt(node: PG14.FetchStmt, context: TransformerContext): any {
    const result = this.transformGenericNode(node, context);
    return { FetchStmt: result };
  }

  AlterStatsStmt(node: PG14.AlterStatsStmt, context: TransformerContext): any {
    const result = this.transformGenericNode(node, context);
    return { AlterStatsStmt: result };
  }

  ObjectWithArgs(node: PG14.ObjectWithArgs, context: TransformerContext): any {
    const result = this.transformGenericNode(node, context);
    return { ObjectWithArgs: result };
  }

  AlterOperatorStmt(node: PG14.AlterOperatorStmt, context: TransformerContext): any {
    const result = this.transformGenericNode(node, context);
    return { AlterOperatorStmt: result };
  }

  AlterFdwStmt(node: PG14.AlterFdwStmt, context: TransformerContext): any {
    const result = this.transformGenericNode(node, context);
    return { AlterFdwStmt: result };
  }

  CreateForeignServerStmt(node: PG14.CreateForeignServerStmt, context: TransformerContext): any {
    const result = this.transformGenericNode(node, context);
    return { CreateForeignServerStmt: result };
  }

  AlterForeignServerStmt(node: PG14.AlterForeignServerStmt, context: TransformerContext): any {
    const result = this.transformGenericNode(node, context);
    return { AlterForeignServerStmt: result };
  }

  AlterUserMappingStmt(node: PG14.AlterUserMappingStmt, context: TransformerContext): any {
    const result = this.transformGenericNode(node, context);
    return { AlterUserMappingStmt: result };
  }

  DropUserMappingStmt(node: PG14.DropUserMappingStmt, context: TransformerContext): any {
    const result = this.transformGenericNode(node, context);
    return { DropUserMappingStmt: result };
  }

  ImportForeignSchemaStmt(node: PG14.ImportForeignSchemaStmt, context: TransformerContext): any {
    const result = this.transformGenericNode(node, context);
    return { ImportForeignSchemaStmt: result };
  }

  ClusterStmt(node: PG14.ClusterStmt, context: TransformerContext): any {
    const result = this.transformGenericNode(node, context);
    return { ClusterStmt: result };
  }

  VacuumStmt(node: PG14.VacuumStmt, context: TransformerContext): any {
    const result = this.transformGenericNode(node, context);
    return { VacuumStmt: result };
  }

  ExplainStmt(node: PG14.ExplainStmt, context: TransformerContext): any {
    const result = this.transformGenericNode(node, context);
    return { ExplainStmt: result };
  }

  ReindexStmt(node: PG14.ReindexStmt, context: TransformerContext): any {
    const result = this.transformGenericNode(node, context);
    return { ReindexStmt: result };
  }

  CallStmt(node: PG14.CallStmt, context: TransformerContext): any {
    const result = this.transformGenericNode(node, context);
    return { CallStmt: result };
  }

  CreatedbStmt(node: PG14.CreatedbStmt, context: TransformerContext): any {
    const result = this.transformGenericNode(node, context);
    return { CreatedbStmt: result };
  }

  DropdbStmt(node: PG14.DropdbStmt, context: TransformerContext): any {
    const result = this.transformGenericNode(node, context);
    return { DropdbStmt: result };
  }

  RenameStmt(node: PG14.RenameStmt, context: TransformerContext): any {
    const result = this.transformGenericNode(node, context);
    return { RenameStmt: result };
  }

  AlterOwnerStmt(node: PG14.AlterOwnerStmt, context: TransformerContext): any {
    const result = this.transformGenericNode(node, context);
    return { AlterOwnerStmt: result };
  }

  GrantStmt(node: PG14.GrantStmt, context: TransformerContext): any {
    const result = this.transformGenericNode(node, context);
    return { GrantStmt: result };
  }

  GrantRoleStmt(node: PG14.GrantRoleStmt, context: TransformerContext): any {
    const result = this.transformGenericNode(node, context);
    return { GrantRoleStmt: result };
  }

  SecLabelStmt(node: PG14.SecLabelStmt, context: TransformerContext): any {
    const result = this.transformGenericNode(node, context);
    return { SecLabelStmt: result };
  }

  AlterDefaultPrivilegesStmt(node: PG14.AlterDefaultPrivilegesStmt, context: TransformerContext): any {
    const result = this.transformGenericNode(node, context);
    return { AlterDefaultPrivilegesStmt: result };
  }

  CreateConversionStmt(node: PG14.CreateConversionStmt, context: TransformerContext): any {
    const result = this.transformGenericNode(node, context);
    return { CreateConversionStmt: result };
  }

  CreateCastStmt(node: PG14.CreateCastStmt, context: TransformerContext): any {
    const result = this.transformGenericNode(node, context);
    return { CreateCastStmt: result };
  }

  CreatePLangStmt(node: PG14.CreatePLangStmt, context: TransformerContext): any {
    const result = this.transformGenericNode(node, context);
    return { CreatePLangStmt: result };
  }

  CreateTransformStmt(node: PG14.CreateTransformStmt, context: TransformerContext): any {
    const result = this.transformGenericNode(node, context);
    return { CreateTransformStmt: result };
  }

  CreateTrigStmt(node: PG14.CreateTrigStmt, context: TransformerContext): any {
    const result = this.transformGenericNode(node, context);
    return { CreateTrigStmt: result };
  }

  TriggerTransition(node: PG14.TriggerTransition, context: TransformerContext): any {
    const result = this.transformGenericNode(node, context);
    return { TriggerTransition: result };
  }

  CreateEventTrigStmt(node: PG14.CreateEventTrigStmt, context: TransformerContext): any {
    const result = this.transformGenericNode(node, context);
    return { CreateEventTrigStmt: result };
  }

  AlterEventTrigStmt(node: PG14.AlterEventTrigStmt, context: TransformerContext): any {
    const result = this.transformGenericNode(node, context);
    return { AlterEventTrigStmt: result };
  }

  CreateOpClassStmt(node: PG14.CreateOpClassStmt, context: TransformerContext): any {
    const result = this.transformGenericNode(node, context);
    return { CreateOpClassStmt: result };
  }

  CreateOpFamilyStmt(node: PG14.CreateOpFamilyStmt, context: TransformerContext): any {
    const result = this.transformGenericNode(node, context);
    return { CreateOpFamilyStmt: result };
  }

  AlterOpFamilyStmt(node: PG14.AlterOpFamilyStmt, context: TransformerContext): any {
    const result = this.transformGenericNode(node, context);
    return { AlterOpFamilyStmt: result };
  }

  AlterTableMoveAllStmt(node: PG14.AlterTableMoveAllStmt, context: TransformerContext): any {
    const result = this.transformGenericNode(node, context);
    return { AlterTableMoveAllStmt: result };
  }

  CreateSeqStmt(node: PG14.CreateSeqStmt, context: TransformerContext): any {
    const result = this.transformGenericNode(node, context);
    return { CreateSeqStmt: result };
  }

  AlterSeqStmt(node: PG14.AlterSeqStmt, context: TransformerContext): any {
    const result = this.transformGenericNode(node, context);
    return { AlterSeqStmt: result };
  }


  CreateRangeStmt(node: PG14.CreateRangeStmt, context: TransformerContext): any {
    const result = this.transformGenericNode(node, context);
    return { CreateRangeStmt: result };
  }

  AlterEnumStmt(node: PG14.AlterEnumStmt, context: TransformerContext): any {
    const result = this.transformGenericNode(node, context);
    return { AlterEnumStmt: result };
  }

  AlterTypeStmt(node: PG14.AlterTypeStmt, context: TransformerContext): any {
    const result = this.transformGenericNode(node, context);
    return { AlterTypeStmt: result };
  }

  AlterRoleStmt(node: PG14.AlterRoleStmt, context: TransformerContext): any {
    const result = this.transformGenericNode(node, context);
    return { AlterRoleStmt: result };
  }

  DropRoleStmt(node: PG14.DropRoleStmt, context: TransformerContext): any {
    const result = this.transformGenericNode(node, context);
    return { DropRoleStmt: result };
  }


  CreateTableAsStmt(node: PG14.CreateTableAsStmt, context: TransformerContext): any {
    const result = this.transformGenericNode(node, context);
    return { CreateTableAsStmt: result };
  }

  RefreshMatViewStmt(node: PG14.RefreshMatViewStmt, context: TransformerContext): any {
    const result = this.transformGenericNode(node, context);
    return { RefreshMatViewStmt: result };
  }

  AccessPriv(node: PG14.AccessPriv, context: TransformerContext): any {
    const result = this.transformGenericNode(node, context);
    return { AccessPriv: result };
  }

  DefineStmt(node: PG14.DefineStmt, context: TransformerContext): any {
    const result: any = {};

    if (node.kind !== undefined) {
      result.kind = node.kind;
    }

    if (node.oldstyle !== undefined) {
      result.oldstyle = node.oldstyle;
    }

    if (node.defnames !== undefined) {
      result.defnames = Array.isArray(node.defnames)
        ? node.defnames.map(item => this.transform(item as any, context))
        : this.transform(node.defnames as any, context);
    }

    if (node.args !== undefined) {
      result.args = Array.isArray(node.args)
        ? node.args.map(item => this.transform(item as any, context))
        : this.transform(node.args as any, context);
    }

    if (node.definition !== undefined) {
      result.definition = Array.isArray(node.definition)
        ? node.definition.map(item => this.transform(item as any, context))
        : this.transform(node.definition as any, context);
    }

    if (node.if_not_exists !== undefined) {
      result.if_not_exists = node.if_not_exists;
    }

    if (node.replace !== undefined) {
      result.replace = node.replace;
    }

    return { DefineStmt: result };
  }

  AlterDatabaseStmt(node: PG14.AlterDatabaseStmt, context: TransformerContext): any {
    const result = this.transformGenericNode(node, context);
    return { AlterDatabaseStmt: result };
  }

  AlterDatabaseSetStmt(node: PG14.AlterDatabaseSetStmt, context: TransformerContext): any {
    const result = this.transformGenericNode(node, context);
    return { AlterDatabaseSetStmt: result };
  }

  DeclareCursorStmt(node: PG14.DeclareCursorStmt, context: TransformerContext): any {
    const result = this.transformGenericNode(node, context);
    return { DeclareCursorStmt: result };
  }

  CreateAmStmt(node: PG14.CreateAmStmt, context: TransformerContext): any {
    const result = this.transformGenericNode(node, context);
    return { CreateAmStmt: result };
  }

  IntoClause(node: PG14.IntoClause, context: TransformerContext): any {
    const result = this.transformGenericNode(node, context);
    return { IntoClause: result };
  }

  OnConflictExpr(node: PG14.OnConflictExpr, context: TransformerContext): any {
    const result = this.transformGenericNode(node, context);
    return { OnConflictExpr: result };
  }

  ScanToken(node: PG14.ScanToken, context: TransformerContext): any {
    const result = this.transformGenericNode(node, context);
    return { ScanToken: result };
  }

  CreateOpClassItem(node: PG14.CreateOpClassItem, context: TransformerContext): any {
    const result = this.transformGenericNode(node, context);
    return { CreateOpClassItem: result };
  }

  Var(node: PG14.Var, context: TransformerContext): any {
    const result = this.transformGenericNode(node, context);
    return { Var: result };
  }

  TableFunc(node: PG14.TableFunc, context: TransformerContext): any {
    const result = this.transformGenericNode(node, context);
    return { TableFunc: result };
  }

  RangeTableFunc(node: PG14.RangeTableFunc, context: TransformerContext): any {
    const result = this.transformGenericNode(node, context);
    return { RangeTableFunc: result };
  }

  RangeTableFuncCol(node: PG14.RangeTableFuncCol, context: TransformerContext): any {
    const result = this.transformGenericNode(node, context);
    return { RangeTableFuncCol: result };
  }

  RangeFunction(node: PG14.RangeFunction, context: TransformerContext): any {
    const result = this.transformGenericNode(node, context);
    return { RangeFunction: result };
  }

  XmlExpr(node: PG14.XmlExpr, context: TransformerContext): any {
    const result = this.transformGenericNode(node, context);
    return { XmlExpr: result };
  }

  RangeTableSample(node: PG14.RangeTableSample, context: TransformerContext): any {
    const result = this.transformGenericNode(node, context);
    return { RangeTableSample: result };
  }

  XmlSerialize(node: PG14.XmlSerialize, context: TransformerContext): any {
    const result = this.transformGenericNode(node, context);
    return { XmlSerialize: result };
  }

  RuleStmt(node: PG14.RuleStmt, context: TransformerContext): any {
    const result = this.transformGenericNode(node, context);
    return { RuleStmt: result };
  }

  RangeSubselect(node: PG14.RangeSubselect, context: TransformerContext): any {
    const result = this.transformGenericNode(node, context);
    return { RangeSubselect: result };
  }

  SQLValueFunction(node: PG14.SQLValueFunction, context: TransformerContext): any {
    const result = this.transformGenericNode(node, context);
    return { SQLValueFunction: result };
  }

  GroupingFunc(node: PG14.GroupingFunc, context: TransformerContext): any {
    const result = this.transformGenericNode(node, context);
    return { GroupingFunc: result };
  }

  MultiAssignRef(node: PG14.MultiAssignRef, context: TransformerContext): any {
    const result = this.transformGenericNode(node, context);
    return { MultiAssignRef: result };
  }

  SetToDefault(node: PG14.SetToDefault, context: TransformerContext): any {
    const result = this.transformGenericNode(node, context);
    return { SetToDefault: result };
  }

  CurrentOfExpr(node: PG14.CurrentOfExpr, context: TransformerContext): any {
    const result = this.transformGenericNode(node, context);
    return { CurrentOfExpr: result };
  }

  TableLikeClause(node: PG14.TableLikeClause, context: TransformerContext): any {
    const result = this.transformGenericNode(node, context);
    return { TableLikeClause: result };
  }

  AlterFunctionStmt(node: PG14.AlterFunctionStmt, context: TransformerContext): any {
    const result = this.transformGenericNode(node, context);
    return { AlterFunctionStmt: result };
  }

  AlterObjectSchemaStmt(node: PG14.AlterObjectSchemaStmt, context: TransformerContext): any {
    const result = this.transformGenericNode(node, context);
    return { AlterObjectSchemaStmt: result };
  }

  AlterRoleSetStmt(node: PG14.AlterRoleSetStmt, context: TransformerContext): any {
    const result = this.transformGenericNode(node, context);
    return { AlterRoleSetStmt: result };
  }

  CreateForeignTableStmt(node: PG14.CreateForeignTableStmt, context: TransformerContext): any {
    const result = this.transformGenericNode(node, context);
    return { CreateForeignTableStmt: result };
  }

  CreateAccessMethodStmt(node: any, context: TransformerContext): any {
    const result = this.transformGenericNode(node, context);
    return { CreateAccessMethodStmt: result };
  }
}<|MERGE_RESOLUTION|>--- conflicted
+++ resolved
@@ -70,18 +70,13 @@
     if (Array.isArray(node)) return node.map(item => this.transform(item, context));
 
     const keys = Object.keys(node);
-<<<<<<< HEAD
     if (keys.length === 1 && typeof node[keys[0]] === 'object' && node[keys[0]] !== null && !Array.isArray(node[keys[0]])) {
-=======
-    if (keys.length === 1 && typeof node[keys[0]] === 'object' && node[keys[0]] !== null) {
->>>>>>> 6dca90e4
       const nodeType = keys[0];
       const nodeData = node[keys[0]];
 
       const transformedData: any = {};
       for (const [key, value] of Object.entries(nodeData)) {
         if (Array.isArray(value)) {
-<<<<<<< HEAD
           if (key === 'arrayBounds') {
             transformedData[key] = value.map(item => {
               // In PG15, -1 values in arrayBounds are represented as empty Integer objects
@@ -105,11 +100,6 @@
             // Regular object transformation
             transformedData[key] = this.transform(value as any, context);
           }
-=======
-          transformedData[key] = value.map(item => this.transform(item as any, context));
-        } else if (typeof value === 'object' && value !== null) {
-          transformedData[key] = this.transform(value as any, context);
->>>>>>> 6dca90e4
         } else {
           transformedData[key] = value;
         }
@@ -121,7 +111,6 @@
     const result: any = {};
     for (const [key, value] of Object.entries(node)) {
       if (Array.isArray(value)) {
-<<<<<<< HEAD
         if (key === 'arrayBounds') {
           result[key] = value.map(item => {
             // In PG15, -1 values in arrayBounds are represented as empty Integer objects
@@ -145,11 +134,6 @@
           // Regular object transformation
           result[key] = this.transform(value as any, context);
         }
-=======
-        result[key] = value.map(item => this.transform(item as any, context));
-      } else if (typeof value === 'object' && value !== null) {
-        result[key] = this.transform(value as any, context);
->>>>>>> 6dca90e4
       } else {
         result[key] = value;
       }
@@ -233,22 +217,17 @@
   }
 
   A_Const(node: PG14.A_Const, context: TransformerContext): any {
-<<<<<<< HEAD
     const result: any = {};
     
     for (const [key, value] of Object.entries(node)) {
       result[key] = value;
     }
-=======
-    const result: any = { ...node };
->>>>>>> 6dca90e4
     
     if (result.val) {
       const val: any = result.val;
       if (val.String && val.String.str !== undefined) {
         result.sval = { sval: val.String.str };
         delete result.val;
-<<<<<<< HEAD
       } else if (val.Integer !== undefined) {
         if (val.Integer.ival !== undefined) {
           // In PG15, certain integer values in A_Const are converted to empty objects
@@ -260,10 +239,6 @@
         } else {
           result.ival = {};
         }
-=======
-      } else if (val.Integer && val.Integer.ival !== undefined) {
-        result.ival = val.Integer.ival;
->>>>>>> 6dca90e4
         delete result.val;
       } else if (val.Float && val.Float.str !== undefined) {
         result.fval = { fval: val.Float.str };
@@ -272,20 +247,13 @@
         result.bsval = { bsval: val.BitString.str };
         delete result.val;
       } else if (val.Null !== undefined) {
-<<<<<<< HEAD
         result.isnull = true;
-=======
->>>>>>> 6dca90e4
         delete result.val;
       }
     }
     
-<<<<<<< HEAD
-    
     // Handle ival field directly (not nested in val) - removed overly broad conversion
-    
-=======
->>>>>>> 6dca90e4
+   
     return { A_Const: result };
   }
 
