--- conflicted
+++ resolved
@@ -1074,15 +1074,9 @@
       result.deferrable = node.deferrable;
     }
 
-<<<<<<< HEAD
-  SortBy(node: PG15.SortBy, context: TransformerContext): any {
-    return { SortBy: node };
-  }
-=======
     if (node.initdeferred !== undefined) {
       result.initdeferred = node.initdeferred;
     }
->>>>>>> 727f67a1
 
     if (node.location !== undefined) {
       result.location = node.location;
@@ -2539,12 +2533,7 @@
       result.whereClause = this.transform(node.whereClause as any, context);
     }
 
-<<<<<<< HEAD
-  CopyStmt(node: PG15.CopyStmt, context: TransformerContext): any {
-    return { CopyStmt: node };
-=======
     return { CopyStmt: result };
->>>>>>> 727f67a1
   }
 
   AlterTableStmt(node: PG15.AlterTableStmt, context: TransformerContext): any {
@@ -3353,16 +3342,8 @@
   }
 
   AccessPriv(node: PG15.AccessPriv, context: TransformerContext): any {
-<<<<<<< HEAD
-    return node;
-  }
-
-  DefineStmt(node: PG15.DefineStmt, context: TransformerContext): any {
-    return { DefineStmt: node };
-=======
     const result: any = { ...node };
     return { AccessPriv: result };
->>>>>>> 727f67a1
   }
 
   AlterDatabaseStmt(node: PG15.AlterDatabaseStmt, context: TransformerContext): any {
